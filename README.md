--- conflicted
+++ resolved
@@ -325,13 +325,8 @@
 ```BibTeX
 @article{yao2025falcon,
   title={Falcon: A Remote Sensing Vision-Language Foundation Model},
-<<<<<<< HEAD
   author={kelu, Yao and Nuo, Xu and Rong, Yang and Yingying, Xu and Zhuoyan, Gao and Titinunt, Kitrungrotsakul and yi, Ren and Pu, Zhang and Jin, Wang and Ning, Wei and Chao, Li},
   journal={arXiv preprint arXiv:https://arxiv.org/abs/2503.11070},
-=======
-  author={kelu, Yao and Nuo, Xu and Rong, Yang and Yingying, Xu and Titinunt, Kitrungrotsakul and Zhuoyan, Gao and yi, Ren and Jin, Wang and Ning, Wei and Chao, Li},
-  journal={arXiv preprint arXiv:2503.11070},
->>>>>>> 5f791f22
   year={2025}
 }
 ```
