--- conflicted
+++ resolved
@@ -78,13 +78,8 @@
   </tr>
 </table>
 
-<<<<<<< HEAD
-## Falcon_SFT
-The dataset Falcon_SFT can be found in [here](https://www.modelscope.cn/datasets/TianHuiLab/FCD-78M).
-=======
 ## FCD-78M
 FCD-78M dataset can be found in [here](https://www.modelscope.cn/datasets/TianHuiLab/FCD-78M).
->>>>>>> 2df9739a
 
 ## What can Falcon do?
 ![opencompass](assets/task_example.png)
